require 'concurrent/map'

require 'dry/core/class_attributes'

require 'dry/events/constants'
require 'dry/events/event'
require 'dry/events/bus'
require 'dry/events/filter'

module Dry
  module Events
    # Exception raised when the same publisher is registered more than once
    #
    # @api public
    PublisherAlreadyRegisteredError = Class.new(StandardError) do
      # @api private
      def initialize(id)
        super("publisher with id #{id.inspect} already registered as: #{Publisher.registry[id]}")
      end
    end

    # @api public
    NoEventRegisteredError = Class.new(StandardError) do
      # @api private
      def initialize(event_id)
        super("you are trying to subscribe to an event: `#{event_id}` that has not been registered")
      end
    end

    # Extension used for classes that can publish events
    #
    # @example
    #   class AppEvents
    #     include Dry::Events::Publisher[:app]
    #
    #     register_event('users.created')
    #   end
    #
    #   class CreateUser
    #     attr_reader :events
    #
    #     def initialize(events)
    #       @events = events
    #     end
    #
    #     def call(user)
    #       # do your thing
    #       events.publish('users.created', user: user, time: Time.now)
    #     end
    #   end
    #
    #   app_events = AppEvents.new
    #   create_user = CreateUser.new(app_events)
    #
    #   # this will publish "users.created" event with its payload
    #   create_user.call(name: "Jane")
    #
    # @api public
    class Publisher < Module
      include Dry::Equalizer(:id)

      # Internal publisher registry, which is used to identify them globally
      #
      # This allows us to have listener classes that can subscribe to events
      # without having access to instances of publishers yet.
      #
      # @api private
      def self.registry
        @__registry__ ||= Concurrent::Map.new
      end

      # @!attribute [r] :id
      #   @return [Symbol,String] the publisher identifier
      #   @api private
      attr_reader :id

      # Create a publisher extension with the provided identifier
      #
      # @param [Symbol,String] id The identifier
      #
      # @return [Publisher]
      #
      # @raise PublisherAlreadyRegisteredError
      #
      # @api public
      def self.[](id)
        raise PublisherAlreadyRegisteredError.new(id) if registry.key?(id)
        new(id)
      end

      # @api private
      def initialize(id)
        @id = id
      end

      # Hook for inclusions/extensions
      #
      # It registers the publisher class under global registry using the id
      #
      # @api private
      def included(klass)
        klass.extend(ClassMethods)
        klass.include(InstanceMethods)

        self.class.registry[id] = klass

        super
      end

      # Class interface for publisher classes
      #
      # @api public
      module ClassMethods
        # Register an event
        #
        # @param [String] event_id The event identifier
        # @param [Hash] payload Optional default payload
        #
        # @api public
        def register_event(event_id, payload = EMPTY_HASH)
          events[event_id] = Event.new(event_id, payload)
          self
        end

        # Subscribe to an event
        #
        # @param [Symbol,String] event_id The event identifier
        # @param [Hash] filter_hash An optional filter for conditional listeners
        #
        # @return [Class] publisher class
        #
        # @api public
        def subscribe(event_id, filter_hash = EMPTY_HASH, &block)
          listeners[event_id] << [block, Filter.new(filter_hash)]
          self
        end

        # Sets up event bus for publisher instances
        #
        # @return [Bus]
        #
        # @api private
        def new_bus
          Bus.new(events: events.dup, listeners: listeners.dup)
        end

        # Global registry with events
        #
        # @api private
        def events
          @__events__ ||= Concurrent::Map.new
        end

        # Global registry with listeners
        #
        # @api private
        def listeners
          @__listeners__ ||= LISTENERS_HASH.dup
        end
      end

      # Instance interface for publishers
      #
      # @api public
      module InstanceMethods
        # Register a new event type at instance level
        #
        # @param [Symbol,String] event_id The event identifier
        # @param [Hash] payload Optional default payload
        #
        # @return [self]
        #
        # @api public
        def register_event(event_id, payload = EMPTY_HASH)
          __bus__.events[event_id] = Event.new(event_id, payload)
          self
        end
        # Publish an event
        #
        # @param [String] event_id The event identifier
        # @param [Hash] payload An optional payload
        #
        # @api public
        def publish(event_id, payload = EMPTY_HASH)
          __bus__.publish(event_id, payload)
          self
        end
        alias_method :trigger, :publish

        # Subscribe to events.
        #
        # If the filter parameter is provided, filters events by payload.
        #
        # @param [Symbol,String,Object] object_or_event_id The event identifier or a listener object
        # @param [Hash] filter_hash An optional event filter
        #
        # @return [Object] self
        #
        # @api public
<<<<<<< HEAD
        def subscribe(object_or_event_id, query = EMPTY_HASH, &block)
          raise NoEventRegisteredError, object_or_event_id unless event_registered?(object_or_event_id)
=======
        def subscribe(object_or_event_id, filter_hash = EMPTY_HASH, &block)
          filter = Filter.new(filter_hash)

>>>>>>> bc6a9189
          if block
            __bus__.subscribe(object_or_event_id, filter, &block)
          else
            __bus__.attach(object_or_event_id, filter)
          end
          self
        end

        # Unsubscribe a listener
        #
        # @param [Object] listener The listener object
        #
        # @return [self]
        #
        # @api public
        def unsubscribe(listener)
          __bus__.detach(listener)
        end

        # Return true if a given listener has been subscribed to any event
        #
        # @api public
        def subscribed?(listener)
          __bus__.subscribed?(listener)
        end

        # Utility method which yields event with each of its listeners
        #
        # Listeners are already filtered out when filter was provided during
        # subscription
        #
        # @param [Symbol,String] event_id The event identifier
        # param [Hash] payload An optional payload
        #
        # @api public
        def process(event_id, payload = EMPTY_HASH, &block)
          __bus__.process(event_id, payload, &block)
        end

        # Internal event bus
        #
        # @return [Bus]
        #
        # @api private
        def __bus__
          @__bus__ ||= self.class.new_bus
        end

        # Utility method that check that the event has been registered
        #
        # @return [Boolean]
        #
        # @api private
        def event_registered?(object_or_event_id)
          case object_or_event_id
          when String, Symbol
            __bus__.event_registered?(object_or_event_id)
          else
            true
          end
        end
      end
    end
  end
end<|MERGE_RESOLUTION|>--- conflicted
+++ resolved
@@ -197,14 +197,10 @@
         # @return [Object] self
         #
         # @api public
-<<<<<<< HEAD
-        def subscribe(object_or_event_id, query = EMPTY_HASH, &block)
+        def subscribe(object_or_event_id, filter_hash = EMPTY_HASH, &block)
           raise NoEventRegisteredError, object_or_event_id unless event_registered?(object_or_event_id)
-=======
-        def subscribe(object_or_event_id, filter_hash = EMPTY_HASH, &block)
           filter = Filter.new(filter_hash)
 
->>>>>>> bc6a9189
           if block
             __bus__.subscribe(object_or_event_id, filter, &block)
           else
